# Ant Colony Algorithm 
## Algorytm mrówkowy z wizualizacją

Projekt zrealizowany w ramach przedmiotu Podstawy Sztucznej Inteligencji. Dla sieci janos-us-ca pochodzącej z SNDlib ustala optymalną ścieżkę 
według ustalonej metryki, a także podejmuje się wizualizacji sieci w czasie rzeczywistym.

## Uruchomienie

Zalecamy korzystanie z IntelliJ IDE. W celu kompilacji i uruchomienia projektu należy:


#### JDK 8
 - W strukturze projektu, w zakładce 'biblioteki' załączyć'sndlib/sndlib.jar', a także zawartość folderu 'sndlib/lib'


#### JDK 10+
 - Pobrać i wypakować bibliotekę JavaFX np. z: https://gluonhq.com/products/javafx/
 - Do struktur projektu w zakładce biblioteki dołączyć  '%ścieżka_do_folderu_JavaFX/lib'
 - W tej samej zakładce załączyć również załączyć'sndlib/sndlib.jar', a także zawartość folderu 'sndlib/lib'
 - W konfiguracji Debugowania/Uruchomienia w polu VM Options dołączyć argumenty:
 >> --module-path ścieżka_do_folderu_javaFX\lib --add-modules=javafx.controls,javafx.fxml,javafx.media


## Wizualizacja

<<<<<<< HEAD
Przykład uruchomionego algorytmu dla trasy Portland - Miami
=======
Przykład uruchomionego algorytmu dla trasy Portland-Miami

>>>>>>> 6c691821
![mapa](./assets/mapa_alfa11_koszt_1.PNG)<|MERGE_RESOLUTION|>--- conflicted
+++ resolved
@@ -23,10 +23,6 @@
 
 ## Wizualizacja
 
-<<<<<<< HEAD
-Przykład uruchomionego algorytmu dla trasy Portland - Miami
-=======
 Przykład uruchomionego algorytmu dla trasy Portland-Miami
 
->>>>>>> 6c691821
 ![mapa](./assets/mapa_alfa11_koszt_1.PNG)